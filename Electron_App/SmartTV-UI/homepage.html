<!DOCTYPE html>
<html lang="en">
<head>
    <meta charset="UTF-8">
    <meta name="viewport" content="width=device-width, initial-scale=1.0">
    <title>Family Time</title>
    <link rel="stylesheet" href="tv-remote.css">
    <style>
        * {
            margin: 0;
            padding: 0;
            box-sizing: border-box;
        }

        body {
            font-family: 'SF Pro Display', -apple-system, BlinkMacSystemFont, 'Segoe UI', Roboto, sans-serif;
            background: linear-gradient(135deg, #1e3a8a 0%, #1e40af 50%, #2563eb 100%);
            color: white;
            height: 100vh;
            overflow: hidden;
            cursor: auto;
            position: relative;
        }

        .status-bar {
            position: fixed;
            top: 0;
            left: 0;
            right: 0;
            height: 50px;
            display: flex;
            justify-content: space-between;
            align-items: center;
            padding: 0 30px;
            background: rgba(0, 0, 0, 0.15);
            backdrop-filter: blur(20px);
            z-index: 1000;
            font-weight: 600;
            font-size: 1rem;
            color: #FCD34D;
        }

        .status-left {
            display: flex;
            align-items: center;
            gap: 20px;
        }

        .status-center {
            display: flex;
            align-items: center;
            gap: 15px;
        }

        .status-right {
            display: flex;
            align-items: center;
            gap: 15px;
        }

        .current-time {
            font-size: 1.1rem;
            font-weight: 700;
        }

        .user-info, .ip-info {
            font-size: 0.85rem;
            opacity: 0.9;
        }

        .user-info span, .ip-info span {
            color: white;
            font-weight: 700;
        }

        .battery-icon {
            font-size: 1rem;
        }

        /* Live video background */
        #videoBackground {
            position: fixed;
            top: 0;
            left: 0;
            width: 100vw;
            height: 100vh;
            object-fit: cover;
            z-index: -1;
            opacity: 0.6;
            filter: blur(0.5px) brightness(0.9);
            transition: opacity 0.5s ease;
        }

        #videoBackground.active {
            opacity: 0.8;
        }

        /* Overlay to ensure readability */
        .video-overlay {
            position: fixed;
            top: 0;
            left: 0;
            width: 100vw;
            height: 100vh;
            background: linear-gradient(
                135deg, 
                rgba(15, 15, 35, 0.3) 0%, 
                rgba(26, 26, 46, 0.2) 50%, 
                rgba(22, 33, 62, 0.3) 100%
            );
            z-index: 0;
            pointer-events: none;
        }

        .container {
            height: 100vh;
            display: flex;
            flex-direction: column;
            justify-content: center;
            align-items: center;
            padding: 70px 40px 120px; /* Top padding for status bar */
            position: relative;
            z-index: 1;
        }

        .header {
            text-align: center;
            animation: fadeInDown 1s ease-out;
            flex-shrink: 0;
            position: relative;
        }

<<<<<<< HEAD
        .mobile-connection-info {
            position: fixed;
            bottom: 30px;
            right: 30px;
            background: rgba(0, 0, 0, 0.85);
            backdrop-filter: blur(20px);
            border-radius: 15px;
            border: 1px solid rgba(102, 126, 234, 0.4);
            padding: 20px;
            color: white;
            font-size: 14px;
            max-width: 280px;
            z-index: 1100;
            box-shadow: 0 8px 32px rgba(0, 0, 0, 0.3);
            transition: all 0.3s ease;
        }

        .mobile-connection-info.hidden {
            opacity: 0;
            transform: translateY(20px);
            pointer-events: none;
        }

        .persistent-ip-display {
            position: fixed;
            top: 30px;
            left: 30px;
            background: rgba(0, 0, 0, 0.75);
            backdrop-filter: blur(10px);
            border-radius: 12px;
            border: 1px solid rgba(102, 126, 234, 0.3);
            padding: 12px 16px;
            color: white;
            font-size: 14px;
            font-family: 'Courier New', monospace;
            z-index: 1000;
            box-shadow: 0 4px 16px rgba(0, 0, 0, 0.2);
            transition: all 0.3s ease;
        }

        .persistent-ip-display:hover {
            background: rgba(0, 0, 0, 0.85);
            border-color: rgba(102, 126, 234, 0.5);
        }

        .ip-label {
            font-size: 11px;
            color: rgba(255, 255, 255, 0.7);
            margin-bottom: 2px;
            text-transform: uppercase;
            letter-spacing: 0.5px;
        }

        .ip-value {
            font-size: 16px;
            font-weight: bold;
            color: #667eea;
            font-family: 'Courier New', monospace;
        }

        .connection-status {
            display: flex;
            align-items: center;
            margin-bottom: 15px;
            font-weight: 600;
        }

        .status-dot {
            width: 8px;
            height: 8px;
            border-radius: 50%;
            margin-right: 8px;
            background: #ff6b6b;
            animation: pulse 2s infinite;
        }

        .status-dot.connected {
            background: #00ff88;
            animation: none;
        }

        @keyframes pulse {
            0%, 100% { opacity: 1; }
            50% { opacity: 0.5; }
        }

        .ip-display {
            background: rgba(102, 126, 234, 0.15);
            border: 1px solid rgba(102, 126, 234, 0.3);
            padding: 10px;
            border-radius: 8px;
            font-family: 'Courier New', monospace;
            font-size: 18px;
            font-weight: bold;
            color: #667eea;
            text-align: center;
            margin-bottom: 12px;
        }

        .instructions {
            font-size: 13px;
            line-height: 1.4;
            color: rgba(255, 255, 255, 0.8);
        }

        .instructions strong {
            color: #667eea;
        }

        .ip-label {
            font-size: 14px;
            color: rgba(255, 255, 255, 0.7);
            margin-bottom: 4px;
            text-transform: uppercase;
            letter-spacing: 1px;
        }
=======
>>>>>>> fec00997

        .header h1 {
            font-size: 4rem;
            font-weight: 700;
            color: #FCD34D;
            text-shadow: 0 2px 4px rgba(0, 0, 0, 0.3);
            margin-bottom: 10px;
            letter-spacing: -1px;
        }

        .header .subtitle {
<<<<<<< HEAD
            font-size: 1.2rem;
            opacity: 0.7;
            font-weight: 300;
        }

        .user-id-display {
            position: absolute;
            top: 30px;
            left: 30px;
            background: rgba(0, 0, 0, 0.6);
            backdrop-filter: blur(10px);
            padding: 10px 18px;
            border-radius: 25px;
            border: 1px solid rgba(255, 255, 255, 0.2);
            font-size: 0.9rem;
            font-weight: 500;
            color: rgba(255, 255, 255, 0.9);
            z-index: 10;
            max-width: 200px;
        }

        .user-id-display span {
            color: #667eea;
            font-weight: 600;
            font-size: 1rem;
        }
=======
            font-size: 1.3rem;
            color: rgba(255, 255, 255, 0.9);
            font-weight: 500;
        }

>>>>>>> fec00997

        .grid-wrapper {
            flex-shrink: 0;
            display: flex;
            justify-content: center;
            align-items: center;
            width: 100%;
        }

        .grid {
            display: grid;
            grid-template-columns: repeat(3, 1fr);
            grid-template-rows: 1fr;
            gap: 50px;
            max-width: 1200px;
            margin: 0 auto;
            width: 100%;
            align-items: center;
            justify-content: center;
        }

        .tile {
            background: rgba(255, 255, 255, 0.95);
            backdrop-filter: blur(20px);
            border-radius: 32px;
            border: none;
            box-shadow: 0 8px 32px rgba(0, 0, 0, 0.2);
            display: flex;
            flex-direction: column;
            align-items: center;
            justify-content: center;
            cursor: pointer;
            transition: all 0.3s cubic-bezier(0.4, 0, 0.2, 1);
            position: relative;
            overflow: hidden;
            min-height: 280px;
            animation: fadeInUp 1s ease-out;
        }

        .tile:nth-child(1) { animation-delay: 0.1s; }
        .tile:nth-child(2) { animation-delay: 0.2s; }
        .tile:nth-child(3) { animation-delay: 0.3s; }
        .tile:nth-child(4) { animation-delay: 0.4s; }
        .tile:nth-child(5) { animation-delay: 0.5s; }
        .tile:nth-child(6) { animation-delay: 0.6s; }

        .tile:hover, .tile.active {
            transform: translateY(-8px) scale(1.02);
            box-shadow: 0 20px 60px rgba(0, 0, 0, 0.3);
        }

        .tile::before {
            content: '';
            position: absolute;
            top: 0;
            left: -100%;
            width: 100%;
            height: 100%;
            background: linear-gradient(90deg, transparent, rgba(255, 255, 255, 0.1), transparent);
            transition: left 0.5s;
        }

        .tile:hover::before {
            left: 100%;
        }

        .tile-icon {
            width: 80px;
            height: 80px;
            margin-bottom: 24px;
            border-radius: 20px;
            display: flex;
            align-items: center;
            justify-content: center;
            font-size: 2.5rem;
            transition: transform 0.3s ease;
            box-shadow: 0 4px 16px rgba(0, 0, 0, 0.15);
        }

        .tile:hover .tile-icon {
            transform: scale(1.05);
        }

        .tile-title {
            font-size: 1.8rem;
            font-weight: 600;
            text-align: center;
            color: #1f2937;
            margin-bottom: 4px;
        }

        .tile-subtitle {
            font-size: 0.9rem;
            color: #6b7280;
            text-align: center;
            margin-top: 4px;
            font-weight: 500;
        }

        .footer {
            text-align: center;
            margin-top: 40px;
            animation: fadeInUp 1s ease-out 0.8s both;
        }

        .gesture-hint {
            display: flex;
            align-items: center;
            justify-content: center;
            gap: 15px;
            font-size: 1.1rem;
            opacity: 0.6;
            font-weight: 300;
        }

        .gesture-hint .wave-emoji {
            animation: wave 2s ease-in-out infinite;
            font-size: 1.5rem;
        }

        /* Color themes for different tiles */
        .tile.video-call {
            background: #ef4444;
        }

        .tile.video-call .tile-icon {
            background: #fca5a5;
            color: #dc2626;
        }

        .tile.games {
            background: #06b6d4;
        }

        .tile.games .tile-icon {
            background: #67e8f9;
            color: #0891b2;
        }

        .tile.settings {
            background: #3b82f6;
        }

        .tile.settings .tile-icon {
            background: #93c5fd;
            color: #1d4ed8;
        }

        .tile.video-call .tile-title,
        .tile.games .tile-title,
        .tile.settings .tile-title {
            color: white;
        }

        .tile.video-call .tile-subtitle,
        .tile.games .tile-subtitle,
        .tile.settings .tile-subtitle {
            color: rgba(255, 255, 255, 0.8);
        }

        /* Animations */
        @keyframes fadeInDown {
            from {
                opacity: 0;
                transform: translateY(-30px);
            }
            to {
                opacity: 1;
                transform: translateY(0);
            }
        }

        @keyframes fadeInUp {
            from {
                opacity: 0;
                transform: translateY(30px);
            }
            to {
                opacity: 1;
                transform: translateY(0);
            }
        }

        @keyframes wave {
            0%, 100% { transform: rotate(0deg); }
            25% { transform: rotate(-10deg); }
            75% { transform: rotate(10deg); }
        }

        /* Responsive design */
        @media (max-width: 1024px) {
            .grid {
                grid-template-columns: repeat(3, 1fr);
                grid-template-rows: 1fr;
                gap: 30px;
                max-width: 900px;
            }
            
            .tile {
                min-height: 180px;
            }
            
            .tile-icon {
                font-size: 3.5rem;
            }
            
            .tile-title {
                font-size: 1.5rem;
            }
        }

        @media (max-width: 768px) {
            .header h1 {
                font-size: 2.5rem;
            }
            
            .user-id-display {
                top: 15px;
                left: 15px;
                padding: 8px 12px;
                font-size: 0.8rem;
                max-width: 150px;
            }
            
            .mobile-connection-info {
                bottom: 15px;
                right: 15px;
                padding: 15px;
                max-width: 250px;
                font-size: 12px;
            }

            .ip-display {
                font-size: 16px;
                padding: 8px;
            }
            
            .user-id-display span {
                font-size: 0.9rem;
            }
            
            .container {
                padding: 20px;
                padding-bottom: 100px;
            }
            
            .grid {
                grid-template-columns: 1fr;
                grid-template-rows: repeat(3, 1fr);
                gap: 30px;
                max-width: 400px;
            }
            
            .tile {
                min-height: 150px;
            }
            
            .tile-icon {
                font-size: 3rem;
            }
        }

        /* Focus states for accessibility */
        .tile:focus {
            outline: 3px solid rgba(102, 126, 234, 0.6);
            outline-offset: 4px;
        }

        /* Pulse animation for active state */
        .tile.pulse {
            animation: pulse 0.6s ease-in-out;
        }

        @keyframes pulse {
            0% { transform: scale(1); }
            50% { transform: scale(1.1); }
            100% { transform: scale(1); }
        }

        /* STT Transcription UI */
        .stt-container {
            position: fixed;
            bottom: 20px;
            left: 20px;
            right: 20px;
            background: rgba(0, 0, 0, 0.9);
            backdrop-filter: blur(20px);
            border-radius: 15px;
            border: 1px solid rgba(255, 255, 255, 0.2);
            padding: 20px;
            z-index: 1000;
            min-height: 80px;
            display: flex;
            align-items: center;
            gap: 15px;
            transform: translateY(0);
            transition: transform 0.3s ease-out;
        }

        .stt-container.hidden {
            transform: translateY(100%);
        }

        .stt-indicator {
            width: 20px;
            height: 20px;
            border-radius: 50%;
            background: #ff4444;
            animation: pulse-stt 1.5s ease-in-out infinite;
            flex-shrink: 0;
        }

        .stt-indicator.active {
            background: #44ff44;
            animation: pulse-stt-active 0.8s ease-in-out infinite;
        }

        @keyframes pulse-stt {
            0%, 100% { opacity: 0.6; transform: scale(1); }
            50% { opacity: 1; transform: scale(1.2); }
        }

        @keyframes pulse-stt-active {
            0%, 100% { opacity: 0.8; transform: scale(1); }
            50% { opacity: 1; transform: scale(1.3); }
        }


        .stt-content {
            flex: 1;
            display: flex;
            flex-direction: column;
            gap: 8px;
        }

        .stt-status {
            color: rgba(255, 255, 255, 0.7);
            font-size: 0.9rem;
            font-weight: 300;
        }

        .stt-text {
            color: #00ff88;
            font-size: 1.2rem;
            font-weight: 400;
            line-height: 1.4;
            min-height: 24px;
            text-shadow: 0 0 4px rgba(0, 255, 136, 0.3);
        }

        .stt-text.empty {
            color: rgba(255, 255, 255, 0.5);
            font-style: italic;
        }

        .stt-controls {
            display: flex;
            gap: 10px;
            align-items: center;
        }

        .stt-toggle {
            background: rgba(255, 255, 255, 0.1);
            border: 1px solid rgba(255, 255, 255, 0.2);
            border-radius: 8px;
            color: white;
            padding: 10px 20px;
            font-size: 0.9rem;
            cursor: pointer;
            transition: all 0.3s ease;
            white-space: nowrap;
        }

        .stt-toggle:hover {
            background: rgba(255, 255, 255, 0.2);
            border-color: rgba(255, 255, 255, 0.4);
        }

        .stt-toggle.active {
            background: rgba(0, 255, 136, 0.2);
            border-color: rgba(0, 255, 136, 0.6);
            color: #00ff88;
        }

        /* QR Scanner Styles */
        .qr-scanner-container {
            width: 100%;
            display: flex;
            justify-content: center;
            margin: 30px 0;
            z-index: 5;
        }

        .qr-scanner-card {
            background: rgba(255, 255, 255, 0.08);
            backdrop-filter: blur(20px);
            border-radius: 25px;
            border: 1px solid rgba(255, 255, 255, 0.1);
            padding: 30px;
            max-width: 600px;
            width: 100%;
            text-align: center;
            animation: fadeInDown 0.6s ease-out;
        }

        .qr-scanner-header h2 {
            font-size: 2rem;
            margin-bottom: 10px;
            background: linear-gradient(135deg, #667eea 0%, #764ba2 100%);
            -webkit-background-clip: text;
            -webkit-text-fill-color: transparent;
            background-clip: text;
        }

        .qr-scanner-header p {
            font-size: 1.1rem;
            opacity: 0.8;
            margin-bottom: 25px;
        }

        .qr-scanner-video-wrapper {
            position: relative;
            width: 100%;
            max-width: 400px;
            margin: 0 auto 25px;
            border-radius: 15px;
            overflow: hidden;
            background: rgba(0, 0, 0, 0.3);
        }

        #qrScannerVideo {
            width: 100%;
            height: 300px;
            object-fit: cover;
            display: block;
        }

        .qr-scanner-overlay {
            position: absolute;
            top: 0;
            left: 0;
            right: 0;
            bottom: 0;
            display: flex;
            align-items: center;
            justify-content: center;
        }

        .qr-scanner-frame {
            position: relative;
            width: 220px;
            height: 220px;
            border: 2px solid transparent;
        }

        .qr-corner {
            position: absolute;
            width: 40px;
            height: 40px;
            border: 3px solid #00ff88;
        }

        .qr-corner.top-left {
            top: -3px;
            left: -3px;
            border-right: none;
            border-bottom: none;
        }

        .qr-corner.top-right {
            top: -3px;
            right: -3px;
            border-left: none;
            border-bottom: none;
        }

        .qr-corner.bottom-left {
            bottom: -3px;
            left: -3px;
            border-right: none;
            border-top: none;
        }

        .qr-corner.bottom-right {
            bottom: -3px;
            right: -3px;
            border-left: none;
            border-top: none;
        }

        .qr-scanner-status {
            position: absolute;
            bottom: 15px;
            left: 0;
            right: 0;
            color: #00ff88;
            font-size: 1rem;
            font-weight: 500;
            text-shadow: 0 2px 4px rgba(0, 0, 0, 0.8);
            padding: 8px 15px;
            background: rgba(0, 0, 0, 0.6);
            border-radius: 20px;
            margin: 0 20px;
        }

        .qr-scanner-actions {
            display: flex;
            gap: 15px;
            justify-content: center;
        }

        .qr-skip-btn, .qr-retry-btn {
            background: rgba(255, 255, 255, 0.1);
            border: 1px solid rgba(255, 255, 255, 0.3);
            border-radius: 25px;
            color: white;
            padding: 12px 30px;
            font-size: 1rem;
            cursor: pointer;
            transition: all 0.3s ease;
        }

        .qr-skip-btn:hover, .qr-retry-btn:hover {
            background: rgba(255, 255, 255, 0.2);
            border-color: rgba(255, 255, 255, 0.5);
            transform: translateY(-2px);
        }

        .qr-skip-btn {
            background: rgba(255, 107, 107, 0.2);
            border-color: rgba(255, 107, 107, 0.6);
        }

        .qr-retry-btn {
            background: rgba(0, 255, 136, 0.2);
            border-color: rgba(0, 255, 136, 0.6);
        }

        /* QR Scanner animations */
        .qr-scanner-frame::after {
            content: '';
            position: absolute;
            top: 0;
            left: 0;
            width: 100%;
            height: 2px;
            background: linear-gradient(90deg, transparent, #00ff88, transparent);
            animation: qr-scan-line 2s linear infinite;
        }

        @keyframes qr-scan-line {
            0% { transform: translateY(0); opacity: 1; }
            50% { opacity: 0.8; }
            100% { transform: translateY(216px); opacity: 1; }
        }

        /* Responsive QR Scanner */
        @media (max-width: 768px) {
            .qr-scanner-card {
                padding: 20px;
                margin: 0 15px;
            }
            
            .qr-scanner-header h2 {
                font-size: 1.6rem;
            }
            
            .qr-scanner-video-wrapper {
                max-width: 300px;
            }
            
            #qrScannerVideo {
                height: 250px;
            }
            
            .qr-scanner-frame {
                width: 180px;
                height: 180px;
            }
            
            .qr-scanner-actions {
                flex-direction: column;
                align-items: center;
            }
            
            .qr-skip-btn, .qr-retry-btn {
                width: 200px;
            }
        }
    </style>
</head>
<body>
    <!-- Live video background -->
    <video id="videoBackground" autoplay playsinline muted></video>
    <div class="video-overlay"></div>
    <!-- Status Bar -->
    <div class="status-bar">
        <div class="status-left">
            <div class="user-info">ID: <span id="userIdDisplay">Loading...</span></div>
        </div>
        <div class="status-center">
            <div class="current-time" id="currentTime">11:35</div>
        </div>
        <div class="status-right">
            <div class="ip-info">Mobile: <span id="deviceIPDisplay">Loading...</span></div>
            <div class="battery-icon">🔋</div>
        </div>
    </div>

    <div class="container">
        <div class="header">
<<<<<<< HEAD
            <div class="user-id-display">
                Your ID: <span id="userIdDisplay">Loading...</span>
            </div>
            <h1>Family Time</h1>
            <p class="subtitle">Your Gateway to Family Entertainment</p>
=======
            <h1>kids zone</h1>
            <p class="subtitle">Fun apps for everyone!</p>
>>>>>>> fec00997
        </div>

        <!-- QR Scanner for WiFi Setup -->
        <div class="qr-scanner-container" id="qrScannerContainer" style="display: none;">
            <div class="qr-scanner-card">
                <div class="qr-scanner-header">
                    <h2>📱 WiFi Setup Required</h2>
                    <p>Scan QR code from your companion app to connect to WiFi</p>
                </div>
                <div class="qr-scanner-video-wrapper">
                    <video id="qrScannerVideo" autoplay playsinline muted></video>
                    <div class="qr-scanner-overlay">
                        <div class="qr-scanner-frame">
                            <div class="qr-corner top-left"></div>
                            <div class="qr-corner top-right"></div>
                            <div class="qr-corner bottom-left"></div>
                            <div class="qr-corner bottom-right"></div>
                        </div>
                    </div>
                    <div class="qr-scanner-status" id="qrScannerStatus">
                        Position QR code within the frame
                    </div>
                </div>
                <div class="qr-scanner-actions">
                    <button class="qr-skip-btn" id="qrSkipBtn">Skip for now</button>
                    <button class="qr-retry-btn" id="qrRetryBtn" style="display: none;">Try again</button>
                </div>
            </div>
        </div>

        <div class="grid-wrapper">
            <div class="grid">
            <div class="tile video-call card" tabindex="0" data-app="user-directory" data-focusable="true" data-shortcut="1">
                <div class="tile-icon">📹</div>
                <div class="tile-title">video chat</div>
                <div class="tile-subtitle">Call friends and family</div>
            </div>

            <div class="tile games card" tabindex="0" data-app="gamepage" data-focusable="true" data-shortcut="2">
                <div class="tile-icon">🎮</div>
                <div class="tile-title">games</div>
                <div class="tile-subtitle">Play fun games together</div>
            </div>

            <div class="tile settings card" tabindex="0" data-app="settings" data-focusable="true" data-shortcut="3">
                <div class="tile-icon">⚙️</div>
                <div class="tile-title">settings</div>
                <div class="tile-subtitle">Customize your experience</div>
            </div>
            </div>
        </div>
    </div>

    <!-- Mobile Connection Info -->
    <div class="mobile-connection-info" id="mobileConnectionInfo">
        <div class="connection-status">
            <div class="status-dot" id="connectionStatusDot"></div>
            <span id="connectionStatusText">Waiting for mobile connection</span>
        </div>
        <div class="ip-display" id="deviceIPDisplay">Loading...</div>
        <div class="instructions">
            <strong>📱 Connect Your Mobile:</strong><br>
            1. Open the SmartTV Remote app<br>
            2. Enter the IP address above<br>
            3. Start controlling your TV!
        </div>
    </div>

    <!-- Persistent IP Display -->
    <div class="persistent-ip-display" id="persistentIPDisplay">
        <div class="ip-label">TV IP:</div>
        <div class="ip-value" id="persistentIPValue">Loading...</div>
    </div>

    <!-- STT Transcription Container -->
    <div class="stt-container" id="sttContainer">
        <div class="stt-indicator" id="sttIndicator"></div>
        <div class="stt-content">
            <div class="stt-status" id="sttStatus">OpenAI Whisper Ready</div>
            <div class="stt-text empty" id="sttText">Click "Start Listening" to begin speech transcription</div>
        </div>
        <div class="stt-controls">
            <button class="stt-toggle" id="sttToggle">Start Listening</button>
        </div>
    </div>

    <script>
        const tiles = document.querySelectorAll('.tile');
        let currentFocus = 0;

        // Add click/touch handlers
        tiles.forEach((tile, index) => {
            tile.addEventListener('click', () => {
                handleTileSelection(tile);
            });

            tile.addEventListener('touchstart', (e) => {
                e.preventDefault();
                handleTileSelection(tile);
            });

            // Hover effects for gesture simulation
            tile.addEventListener('mouseenter', () => {
                tile.classList.add('active');
            });

            tile.addEventListener('mouseleave', () => {
                tile.classList.remove('active');
            });
        });

        function handleTileSelection(tile) {
            const app = tile.dataset.app;
            
            // Add pulse animation
            tile.classList.add('pulse');
            setTimeout(() => tile.classList.remove('pulse'), 600);

            // Simulate app launch
            console.log(`Launching ${app} application...`);
            
            // Here you would integrate with your RPI system
            // Example: window.location.href = `/apps/${app}`;
            window.location.href = `${app}.html`;
            
            // For demo purposes, show a message
            showLaunchMessage(tile.querySelector('.tile-title').textContent);
        }

        function showLaunchMessage(appName) {
            const message = document.createElement('div');
            message.style.cssText = `
                position: fixed;
                top: 50%;
                left: 50%;
                transform: translate(-50%, -50%);
                background: rgba(0, 0, 0, 0.9);
                color: white;
                padding: 30px 50px;
                border-radius: 15px;
                font-size: 1.5rem;
                z-index: 1000;
                backdrop-filter: blur(20px);
                border: 1px solid rgba(255, 255, 255, 0.1);
            `;
            message.textContent = `Launching ${appName}...`;
            document.body.appendChild(message);

            setTimeout(() => {
                message.remove();
            }, 2000);
        }

        // Keyboard navigation for accessibility
        document.addEventListener('keydown', (e) => {
            switch(e.key) {
                case 'ArrowRight':
                    currentFocus = (currentFocus + 1) % tiles.length;
                    tiles[currentFocus].focus();
                    break;
                case 'ArrowLeft':
                    currentFocus = (currentFocus - 1 + tiles.length) % tiles.length;
                    tiles[currentFocus].focus();
                    break;
                case 'ArrowDown':
                    currentFocus = (currentFocus + 3) % tiles.length;
                    tiles[currentFocus].focus();
                    break;
                case 'ArrowUp':
                    currentFocus = (currentFocus - 3 + tiles.length) % tiles.length;
                    tiles[currentFocus].focus();
                    break;
                case 'Enter':
                case ' ':
                    if (document.activeElement.classList.contains('tile')) {
                        handleTileSelection(document.activeElement);
                    }
                    break;
            }
        });

        // Gesture simulation - you can integrate actual gesture recognition here
        let gestureStartX = 0;
        let gestureStartY = 0;

        document.addEventListener('touchstart', (e) => {
            gestureStartX = e.touches[0].clientX;
            gestureStartY = e.touches[0].clientY;
        });

        document.addEventListener('touchmove', (e) => {
            e.preventDefault(); // Prevent scrolling
        });

        document.addEventListener('touchend', (e) => {
            const gestureEndX = e.changedTouches[0].clientX;
            const gestureEndY = e.changedTouches[0].clientY;
            
            const deltaX = gestureEndX - gestureStartX;
            const deltaY = gestureEndY - gestureStartY;
            
            // Simple swipe detection
            if (Math.abs(deltaX) > 50 || Math.abs(deltaY) > 50) {
                if (Math.abs(deltaX) > Math.abs(deltaY)) {
                    // Horizontal swipe
                    if (deltaX > 0) {
                        // Swipe right
                        currentFocus = (currentFocus + 1) % tiles.length;
                    } else {
                        // Swipe left
                        currentFocus = (currentFocus - 1 + tiles.length) % tiles.length;
                    }
                } else {
                    // Vertical swipe
                    if (deltaY > 0) {
                        // Swipe down
                        currentFocus = (currentFocus + 3) % tiles.length;
                    } else {
                        // Swipe up
                        currentFocus = (currentFocus - 3 + tiles.length) % tiles.length;
                    }
                }
                tiles[currentFocus].focus();
                tiles[currentFocus].classList.add('active');
                setTimeout(() => tiles[currentFocus].classList.remove('active'), 300);
            }
        });

        // Initialize focus on first tile
        tiles[0].focus();

        // Add some dynamic background effects
        function createFloatingParticles() {
            for (let i = 0; i < 20; i++) {
                const particle = document.createElement('div');
                const size = Math.random() * 4 + 2;
                particle.style.cssText = `
                    position: fixed;
                    width: ${size}px;
                    height: ${size}px;
                    background: rgba(252, 211, 77, 0.3);
                    border-radius: 50%;
                    pointer-events: none;
                    animation: float ${15 + Math.random() * 20}s linear infinite;
                    left: ${Math.random() * 100}vw;
                    top: ${Math.random() * 100}vh;
                    z-index: -1;
                    opacity: ${0.2 + Math.random() * 0.3};
                `;
                document.body.appendChild(particle);
            }
        }

        // Add floating animation
        const style = document.createElement('style');
        style.textContent = `
            @keyframes float {
                0% {
                    transform: translateY(100vh) rotate(0deg);
                    opacity: 0;
                }
                10% {
                    opacity: 0.3;
                }
                90% {
                    opacity: 0.3;
                }
                100% {
                    transform: translateY(-100vh) rotate(360deg);
                    opacity: 0;
                }
            }
        `;
        document.head.appendChild(style);

        // Initialize particles
        createFloatingParticles();

        // Update time in status bar
        function updateTime() {
            const now = new Date();
            const timeString = now.toLocaleTimeString('en-US', { 
                hour: 'numeric', 
                minute: '2-digit', 
                hour12: false 
            });
            document.getElementById('currentTime').textContent = timeString;
        }

        // Update time immediately and then every minute
        updateTime();
        setInterval(updateTime, 60000);
    </script>
    <script src="user-utils.js"></script>
    <script src="call-monitor.js"></script>
    <script src="tv-remote.js"></script>
    <script src="https://unpkg.com/qr-scanner@1.4.2/qr-scanner.umd.min.js"></script>
    
    <script>
        // Display user ID in header
        document.addEventListener('DOMContentLoaded', async () => {
            try {
                const currentUser = await getCurrentUser();
                const userIdElement = document.getElementById('userIdDisplay');
                
                if (currentUser && currentUser.username) {
                    userIdElement.textContent = currentUser.username;
                } else {
                    userIdElement.textContent = 'Not Set';
                    userIdElement.style.color = '#ff6b6b';
                }
            } catch (error) {
                console.error('Error displaying user ID:', error);
                document.getElementById('userIdDisplay').textContent = 'Error';
                document.getElementById('userIdDisplay').style.color = '#ff6b6b';
            }
        });
    </script>
    
    <script>
        // Live Video Background System
        class LiveVideoBackground {
            constructor() {
                this.videoElement = document.getElementById('videoBackground');
                this.isActive = false;
                this.stream = null;
            }

            async initialize() {
                try {
                    console.log('🎥 Initializing live video background...');
                    
                    // Request camera and microphone access
                    this.stream = await navigator.mediaDevices.getUserMedia({
                        video: {
                            width: { ideal: 1920 },
                            height: { ideal: 1080 },
                            facingMode: 'user' // Front-facing camera
                        },
                        audio: true
                    });

                    // Attach stream to video element
                    this.videoElement.srcObject = this.stream;
                    
                    // Wait for video to be ready
                    await new Promise((resolve) => {
                        this.videoElement.addEventListener('loadedmetadata', resolve, { once: true });
                    });

                    // Activate the background
                    this.videoElement.classList.add('active');
                    this.isActive = true;
                    
                    console.log('✅ Live video background activated');
                    
                    // Show status message
                    // this.showStatusMessage('📹 Live video background active', 3000);

                } catch (error) {
                    console.error('❌ Failed to initialize camera:', error);
                    this.handleCameraError(error);
                }
            }

            handleCameraError(error) {
                let message = 'Camera access denied';
                
                if (error.name === 'NotAllowedError') {
                    message = 'Camera permission denied. Please allow camera access.';
                } else if (error.name === 'NotFoundError') {
                    message = 'No camera found on this device.';
                } else if (error.name === 'NotReadableError') {
                    message = 'Camera is already in use by another application.';
                }
                
                console.warn('📹 Camera not available:', message);
                this.showStatusMessage(`📹 ${message}`, 5000);
                
                // Hide video element and show gradient background
                this.videoElement.style.display = 'none';
            }

            showStatusMessage(message, duration = 3000) {
                // Create status message element
                const statusEl = document.createElement('div');
                statusEl.style.cssText = `
                    position: fixed;
                    top: 20px;
                    right: 20px;
                    background: rgba(0, 0, 0, 0.8);
                    color: white;
                    padding: 15px 25px;
                    border-radius: 10px;
                    font-size: 1rem;
                    z-index: 1000;
                    backdrop-filter: blur(10px);
                    border: 1px solid rgba(255, 255, 255, 0.2);
                    animation: slideInRight 0.3s ease-out;
                `;
                statusEl.textContent = message;
                
                // Add animation keyframes
                if (!document.querySelector('#statusAnimations')) {
                    const style = document.createElement('style');
                    style.id = 'statusAnimations';
                    style.textContent = `
                        @keyframes slideInRight {
                            from { transform: translateX(100%); opacity: 0; }
                            to { transform: translateX(0); opacity: 1; }
                        }
                    `;
                    document.head.appendChild(style);
                }
                
                document.body.appendChild(statusEl);
                
                // Remove after duration
                setTimeout(() => {
                    statusEl.style.animation = 'slideInRight 0.3s ease-out reverse';
                    setTimeout(() => statusEl.remove(), 300);
                }, duration);
            }

            // Public methods for control
            toggleBackground() {
                if (this.videoElement) {
                    this.videoElement.classList.toggle('active');
                    this.isActive = !this.isActive;
                    console.log(`🎥 Video background ${this.isActive ? 'enabled' : 'disabled'}`);
                }
            }

            cleanup() {
                if (this.stream) {
                    this.stream.getTracks().forEach(track => track.stop());
                    console.log('🎥 Video background stream stopped');
                }
            }
        }

        // OpenAI Whisper STT System
        class OpenAIWhisperSTT {
            constructor() {
                this.isActive = false;
                this.isRecording = false;
                this.audioContext = null;
                this.mediaRecorder = null;
                this.audioChunks = [];
                this.stream = null;
                
                // UI elements
                this.sttContainer = document.getElementById('sttContainer');
                this.sttIndicator = document.getElementById('sttIndicator');
                this.sttStatus = document.getElementById('sttStatus');
                this.sttText = document.getElementById('sttText');
                this.sttToggle = document.getElementById('sttToggle');
                
                // OpenAI API configuration
                // Note: In production, API key should be stored securely on the server
                this.apiKey = this.getApiKey();
                this.apiUrl = 'https://api.openai.com/v1/audio/transcriptions';
                
                this.setupEventListeners();
            }

            getApiKey() {
                // Get API key from Electron environment variables
                const envKey = window.electronAPI?.getEnvVariable?.('OPEN_AI');
                if (envKey) {
                    console.log('✅ Using OpenAI API key from environment variables');
                    return envKey;
                }
                
                // Fallback to localStorage for development
                const storedKey = localStorage.getItem('openai_api_key');
                if (storedKey) return storedKey;
                
                // If no key found, will prompt when needed
                return null;
            }

            async promptForApiKey() {
                return new Promise((resolve) => {
                    const modal = document.createElement('div');
                    modal.style.cssText = `
                        position: fixed;
                        top: 0;
                        left: 0;
                        width: 100vw;
                        height: 100vh;
                        background: rgba(0, 0, 0, 0.8);
                        z-index: 10000;
                        display: flex;
                        align-items: center;
                        justify-content: center;
                    `;
                    
                    const dialog = document.createElement('div');
                    dialog.style.cssText = `
                        background: rgba(20, 20, 30, 0.95);
                        padding: 30px;
                        border-radius: 15px;
                        border: 1px solid rgba(255, 255, 255, 0.2);
                        max-width: 500px;
                        text-align: center;
                    `;
                    
                    dialog.innerHTML = `
                        <h3 style="color: white; margin-bottom: 20px;">OpenAI API Key Required</h3>
                        <p style="color: rgba(255, 255, 255, 0.8); margin-bottom: 20px;">
                            Enter your OpenAI API key to use Whisper STT:
                        </p>
                        <input type="password" id="apiKeyInput" style="
                            width: 100%;
                            padding: 10px;
                            border: 1px solid rgba(255, 255, 255, 0.3);
                            border-radius: 5px;
                            background: rgba(255, 255, 255, 0.1);
                            color: white;
                            margin-bottom: 20px;
                        " placeholder="sk-...">
                        <div>
                            <button id="confirmKey" style="
                                background: #00ff88;
                                color: black;
                                border: none;
                                padding: 10px 20px;
                                border-radius: 5px;
                                margin-right: 10px;
                                cursor: pointer;
                            ">Confirm</button>
                            <button id="cancelKey" style="
                                background: rgba(255, 255, 255, 0.2);
                                color: white;
                                border: none;
                                padding: 10px 20px;
                                border-radius: 5px;
                                cursor: pointer;
                            ">Cancel</button>
                        </div>
                    `;
                    
                    modal.appendChild(dialog);
                    document.body.appendChild(modal);
                    
                    const input = dialog.querySelector('#apiKeyInput');
                    const confirmBtn = dialog.querySelector('#confirmKey');
                    const cancelBtn = dialog.querySelector('#cancelKey');
                    
                    confirmBtn.addEventListener('click', () => {
                        const key = input.value.trim();
                        if (key) {
                            localStorage.setItem('openai_api_key', key);
                            this.apiKey = key;
                            document.body.removeChild(modal);
                            resolve(key);
                        }
                    });
                    
                    cancelBtn.addEventListener('click', () => {
                        document.body.removeChild(modal);
                        resolve(null);
                    });
                    
                    input.focus();
                });
            }

            setupEventListeners() {
                this.sttToggle.addEventListener('click', () => {
                    this.toggleSTT();
                });
            }

            async toggleSTT() {
                console.log('🎤 STT toggle requested. Current state:', this.isActive ? 'ACTIVE' : 'INACTIVE');
                
                if (!this.isActive) {
                    console.log('🎤 Starting STT...');
                    await this.startListening();
                } else {
                    console.log('🎤 Stopping STT...');
                    this.stopListening();
                }
            }

            async startListening() {
                try {
                    console.log('🎤 Starting OpenAI Whisper STT...');
                    
                    // Check API key and prompt if needed
                    if (!this.apiKey) {
                        this.updateStatus('API key required...');
                        const apiKey = await this.promptForApiKey();
                        if (!apiKey) {
                            throw new Error('OpenAI API key is required to use Whisper STT');
                        }
                    }
                    
                    this.updateStatus('Connecting to microphone...');
                    
                    // Create a separate audio-only stream for STT
                    console.log('🎤 Creating separate audio stream for STT...');
                    
                    try {
                        // Get fresh audio stream specifically for STT
                        this.stream = await navigator.mediaDevices.getUserMedia({
                            audio: {
                                echoCancellation: true,
                                noiseSuppression: true,
                                autoGainControl: true,
                                sampleRate: 16000 // Whisper prefers 16kHz
                            },
                            video: false
                        });
                        
                        console.log('✅ Created separate audio stream for STT');
                        
                        // Verify audio tracks
                        const audioTracks = this.stream.getAudioTracks();
                        console.log('🎤 Available audio tracks:', audioTracks.length);
                        if (audioTracks.length === 0) {
                            throw new Error('No audio tracks available in the stream');
                        }
                        
                        audioTracks.forEach((track, index) => {
                            console.log(`🎤 Audio track ${index}:`, track.label, 'enabled:', track.enabled, 'readyState:', track.readyState);
                        });
                        
                    } catch (error) {
                        console.error('❌ Failed to create separate audio stream:', error);
                        console.log('🔄 Falling back to shared video stream...');
                        
                        // Fallback to shared stream
                        if (!window.liveVideoBackground.stream) {
                            throw new Error('No audio stream available. Please enable camera access first.');
                        }
                        
                        this.stream = window.liveVideoBackground.stream;
                        console.log('🔗 Using shared audio stream from video background');
                        
                        // Verify audio tracks
                        const audioTracks = this.stream.getAudioTracks();
                        console.log('🎤 Available audio tracks:', audioTracks.length);
                        if (audioTracks.length === 0) {
                            throw new Error('No audio tracks available in the stream');
                        }
                        
                        audioTracks.forEach((track, index) => {
                            console.log(`🎤 Audio track ${index}:`, track.label, 'enabled:', track.enabled, 'readyState:', track.readyState);
                        });
                    }
                    
                    // Setup audio recording
                    await this.setupAudioRecording();
                    
                    // Set active state BEFORE starting recording
                    this.isActive = true;
                    this.sttIndicator.classList.add('active');
                    this.sttToggle.classList.add('active');
                    this.sttToggle.textContent = 'Stop Listening';
                    this.updateStatus('🎤 Listening... Speak now');
                    
                    // Start recording and transcription
                    this.startRecording();
                    
                    console.log('✅ OpenAI Whisper STT started');

                } catch (error) {
                    console.error('❌ Failed to start STT:', error);
                    this.showError('Failed to start: ' + error.message);
                }
            }

            async setupAudioRecording() {
                // Create audio context for processing
                this.audioContext = new (window.AudioContext || window.webkitAudioContext)({
                    sampleRate: 16000 // Whisper prefers 16kHz
                });

                // Create media recorder for audio capture with specific options
                const options = {
                    mimeType: 'audio/webm;codecs=opus',
                    audioBitsPerSecond: 64000 // Reduced bitrate for faster processing
                };

                // Fallback to default if webm is not supported
                if (!MediaRecorder.isTypeSupported(options.mimeType)) {
                    options.mimeType = 'audio/webm';
                    if (!MediaRecorder.isTypeSupported(options.mimeType)) {
                        options.mimeType = 'audio/mp4';
                    }
                }

                console.log('🎤 Using MediaRecorder with mime type:', options.mimeType);
                
                try {
                    this.mediaRecorder = new MediaRecorder(this.stream, options);
                    console.log('✅ MediaRecorder created successfully');
                } catch (error) {
                    console.error('❌ Failed to create MediaRecorder:', error);
                    // Try with basic options
                    console.log('🔄 Trying with basic MediaRecorder options...');
                    this.mediaRecorder = new MediaRecorder(this.stream);
                    console.log('✅ MediaRecorder created with basic options');
                }

                this.audioChunks = [];

                this.mediaRecorder.ondataavailable = (event) => {
                    console.log('🎵 Audio data available:', event.data.size, 'bytes', 'type:', event.data.type, 'timestamp:', new Date().toISOString());
                    if (event.data.size > 0) {
                        this.audioChunks.push(event.data);
                        console.log('🎵 Total chunks collected:', this.audioChunks.length);
                        
                        // For real-time processing, process immediately if we have enough data
                        if (this.audioChunks.length >= 2) {
                            console.log('🎵 Processing audio chunk immediately for real-time response');
                            this.processAudioChunk();
                        }
                    } else {
                        console.warn('⚠️ Received empty audio data chunk');
                    }
                };

                this.mediaRecorder.onstop = async () => {
                    console.log('🎵 MediaRecorder stopped at:', new Date().toISOString());
                    console.log('🎵 Audio chunks collected:', this.audioChunks.length);
                    
                    if (this.audioChunks.length > 0) {
                        const totalSize = this.audioChunks.reduce((sum, chunk) => sum + chunk.size, 0);
                        console.log('🎵 Total audio data size:', totalSize, 'bytes');
                        console.log('🎵 Processing remaining audio chunks...');
                        await this.processAudioChunk();
                    } else {
                        console.warn('⚠️ No audio chunks to process');
                    }
                };

                this.mediaRecorder.onstart = () => {
                    console.log('🎵 MediaRecorder started at:', new Date().toISOString());
                    console.log('🎵 MediaRecorder state:', this.mediaRecorder.state);
                    console.log('🎵 MediaRecorder mimeType:', this.mediaRecorder.mimeType);
                    console.log('🎵 MediaRecorder videoBitsPerSecond:', this.mediaRecorder.videoBitsPerSecond);
                    console.log('🎵 MediaRecorder audioBitsPerSecond:', this.mediaRecorder.audioBitsPerSecond);
                };

                this.mediaRecorder.onerror = (error) => {
                    console.error('❌ MediaRecorder error at:', new Date().toISOString());
                    console.error('❌ Error details:', error);
                    console.error('❌ MediaRecorder state:', this.mediaRecorder.state);
                    this.showError('MediaRecorder error: ' + error.message);
                };

                this.mediaRecorder.onpause = () => {
                    console.log('🎵 MediaRecorder paused at:', new Date().toISOString());
                };

                this.mediaRecorder.onresume = () => {
                    console.log('🎵 MediaRecorder resumed at:', new Date().toISOString());
                };

                console.log('🎤 Audio recording setup complete');
            }

            startRecording() {
                // Start recording in chunks for real-time processing
                const recordingInterval = 2000; // 2 seconds per chunk for faster response
                
                const recordChunk = () => {
                    if (!this.isActive) {
                        console.log('🎵 STT not active, stopping recording loop at:', new Date().toISOString());
                        return;
                    }
                    
                    console.log('🎵 Starting new recording chunk at:', new Date().toISOString());
                    console.log('🎵 MediaRecorder state before start:', this.mediaRecorder.state);
                    console.log('🎵 Audio stream active:', this.stream && this.stream.active);
                    console.log('🎵 Audio tracks count:', this.stream ? this.stream.getAudioTracks().length : 0);
                    
                    // Check audio tracks status
                    if (this.stream) {
                        this.stream.getAudioTracks().forEach((track, index) => {
                            console.log(`🎵 Track ${index} - enabled: ${track.enabled}, readyState: ${track.readyState}, muted: ${track.muted}`);
                        });
                    }
                    
                    this.audioChunks = [];
                    
                    try {
                        // Start recording
                        console.log('🎵 Calling MediaRecorder.start()...');
                        this.mediaRecorder.start();
                        console.log('🎵 MediaRecorder.start() called successfully');
                        
                        // Stop recording after interval
                        setTimeout(() => {
                            console.log('🎵 Recording interval elapsed. Checking state...');
                            console.log('🎵 isActive:', this.isActive, 'MediaRecorder state:', this.mediaRecorder.state);
                            
                            if (this.isActive && this.mediaRecorder.state === 'recording') {
                                console.log('🎵 Stopping recording chunk at:', new Date().toISOString());
                                this.mediaRecorder.stop();
                                // Schedule next chunk after a short delay
                                setTimeout(() => {
                                    console.log('🎵 Scheduling next recording chunk...');
                                    recordChunk();
                                }, 200); // Reduced delay between chunks
                            } else {
                                console.log('🎵 Recording chunk not active or not recording. State:', this.mediaRecorder.state, 'isActive:', this.isActive);
                                if (!this.isActive) {
                                    console.log('🎵 STT deactivated, stopping recording loop');
                                } else {
                                    console.warn('⚠️ MediaRecorder not in recording state, attempting to restart...');
                                    setTimeout(recordChunk, 1000);
                                }
                            }
                        }, recordingInterval);
                    } catch (error) {
                        console.error('❌ Error starting MediaRecorder at:', new Date().toISOString());
                        console.error('❌ Error details:', error);
                        console.error('❌ MediaRecorder state:', this.mediaRecorder.state);
                        console.error('❌ Stream active:', this.stream ? this.stream.active : 'no stream');
                        this.showError('Recording error: ' + error.message);
                    }
                };
                
                recordChunk();
                this.isRecording = true;
                console.log('🎵 Started recording audio chunks');
            }

            async processAudioChunk() {
                if (this.audioChunks.length === 0) {
                    console.log('🎵 No audio chunks to process');
                    return;
                }
                
                // Create a copy of current chunks and clear the array for new chunks
                const chunksToProcess = [...this.audioChunks];
                this.audioChunks = [];
                
                console.log('🎵 Processing', chunksToProcess.length, 'audio chunks');
                await this.sendToOpenAI(chunksToProcess);
            }

            async sendToOpenAI(chunks = null) {
                try {
                    console.log('📤 Starting OpenAI transcription process at:', new Date().toISOString());
                    
                    // Use passed chunks or current chunks
                    const chunksToUse = chunks || this.audioChunks;
                    console.log('📤 Audio chunks to process:', chunksToUse.length);
                    
                    // Convert audio chunks to blob
                    const audioBlob = new Blob(chunksToUse, { type: 'audio/webm' });
                    console.log('📤 Created audio blob - size:', audioBlob.size, 'bytes, type:', audioBlob.type);
                    
                    if (audioBlob.size < 500) { // Reduced threshold for smaller chunks
                        console.log('⏭️ Audio chunk too small, skipping... Size:', audioBlob.size, 'bytes');
                        return;
                    }
                    
                    console.log(`📤 Sending audio to OpenAI (${audioBlob.size} bytes)...`);
                    this.updateStatus('🔄 Processing speech...');
                    
                    // Prepare form data for OpenAI API
                    const formData = new FormData();
                    formData.append('file', audioBlob, 'audio.webm');
                    formData.append('model', 'whisper-1');
                    formData.append('language', 'en');
                    formData.append('response_format', 'text');
                    
                    console.log('📤 FormData prepared. Making API request...');
                    
                    // Send to OpenAI Whisper API
                    const startTime = Date.now();
                    const response = await fetch(this.apiUrl, {
                        method: 'POST',
                        headers: {
                            'Authorization': `Bearer ${this.apiKey}`
                        },
                        body: formData
                    });
                    
                    const requestTime = Date.now() - startTime;
                    console.log('📤 OpenAI API request completed in:', requestTime, 'ms');
                    console.log('📤 Response status:', response.status, response.statusText);
                    console.log('📤 Response headers:', Object.fromEntries(response.headers.entries()));
                    
                    if (!response.ok) {
                        const errorText = await response.text();
                        console.error('❌ OpenAI API error response:', errorText);
                        throw new Error(`OpenAI API error: ${response.status} ${response.statusText} - ${errorText}`);
                    }
                    
                    const transcription = await response.text();
                    console.log('📝 OpenAI API response received:', transcription.length, 'characters');
                    console.log('📝 Raw transcription:', JSON.stringify(transcription));
                    
                    if (transcription && transcription.trim()) {
                        console.log('📝 Processing transcription:', transcription.trim());
                        this.displayTranscription(transcription.trim());
                        this.updateStatus('🎤 Listening... Speak now');
                    } else {
                        console.log('🔇 No speech detected in audio chunk (empty response)');
                    }
                    
                } catch (error) {
                    console.error('❌ OpenAI API error at:', new Date().toISOString());
                    console.error('❌ Error type:', error.constructor.name);
                    console.error('❌ Error message:', error.message);
                    console.error('❌ Error stack:', error.stack);
                    this.showError('API Error: ' + error.message);
                    this.updateStatus('⚠️ Transcription error - retrying...');
                }
            }

            stopListening() {
                console.log('🛑 Stopping OpenAI Whisper STT at:', new Date().toISOString());
                console.log('🛑 Current state - isActive:', this.isActive, 'isRecording:', this.isRecording);
                
                this.isActive = false;
                this.isRecording = false;
                
                if (this.mediaRecorder) {
                    console.log('🛑 MediaRecorder state before stop:', this.mediaRecorder.state);
                    if (this.mediaRecorder.state !== 'inactive') {
                        console.log('🛑 Stopping MediaRecorder...');
                        this.mediaRecorder.stop();
                    } else {
                        console.log('🛑 MediaRecorder already inactive');
                    }
                }
                
                if (this.audioContext) {
                    console.log('🛑 Closing AudioContext...');
                    this.audioContext.close();
                    this.audioContext = null;
                }
                
                // Clean up separate audio stream if it exists
                if (this.stream && this.stream !== window.liveVideoBackground.stream) {
                    console.log('🛑 Cleaning up separate audio stream...');
                    this.stream.getTracks().forEach(track => {
                        track.stop();
                        console.log('🛑 Stopped separate audio track:', track.label);
                    });
                } else if (this.stream) {
                    console.log('🛑 Using shared stream, not stopping tracks');
                } else {
                    console.log('🛑 No stream to clean up');
                }
                
                this.sttIndicator.classList.remove('active');
                this.sttToggle.classList.remove('active');
                this.sttToggle.textContent = 'Start Listening';
                this.updateStatus('OpenAI Whisper Ready');
                
                console.log('✅ STT stopped at:', new Date().toISOString());
            }

            displayTranscription(text) {
                console.log('📝 Displaying transcription:', text);
                this.sttText.textContent = text;
                this.sttText.classList.remove('empty');
                
                // Auto-clear after 5 seconds for more responsive feel
                clearTimeout(this.clearTimer);
                this.clearTimer = setTimeout(() => {
                    if (this.isActive) {
                        console.log('📝 Auto-clearing transcription after timeout');
                        this.sttText.textContent = 'Listening for speech...';
                        this.sttText.classList.add('empty');
                    }
                }, 5000); // Reduced from 8 seconds to 5 seconds
            }

            updateStatus(message) {
                console.log('📱 Status update:', message);
                this.sttStatus.textContent = message;
            }

            showError(error) {
                console.error('📱 Showing error to user:', error);
                this.sttText.textContent = error;
                this.sttText.classList.add('empty');
                this.sttText.style.color = '#ff6b6b';
                
                setTimeout(() => {
                    console.log('📱 Clearing error message');
                    this.sttText.style.color = '';
                    if (this.isActive) {
                        this.updateStatus('🎤 Listening... Speak now');
                    } else {
                        this.sttText.textContent = 'Click "Start Listening" to begin speech transcription';
                        this.updateStatus('OpenAI Whisper Ready');
                    }
                }, 3000);
            }
        }

        // Initialize everything when page loads
        document.addEventListener('DOMContentLoaded', async () => {
            console.log('🚀 Page DOMContentLoaded event fired at:', new Date().toISOString());
            
            try {
                console.log('🎥 Initializing live video background...');
                // Initialize live video background first
                window.liveVideoBackground = new LiveVideoBackground();
                await window.liveVideoBackground.initialize();
                console.log('✅ Live video background initialized');
                
                console.log('🎤 Initializing OpenAI Whisper STT...');
                // Initialize STT after video background is ready
                window.openAIWhisperSTT = new OpenAIWhisperSTT();
                console.log('✅ OpenAI Whisper STT initialized and ready');
                
                console.log('🎮 Initializing TV remote...');
                // Initialize TV remote with 3-column grid
                if (window.tvRemote) {
                    window.tvRemote.setGridColumns(3);
                    console.log('✅ TV Remote initialized for homepage');
                } else {
                    console.warn('⚠️ TV Remote not available');
                }
                
                console.log('🚀 All systems initialized successfully at:', new Date().toISOString());
                
            } catch (error) {
                console.error('❌ Initialization error at:', new Date().toISOString());
                console.error('❌ Error type:', error.constructor.name);
                console.error('❌ Error message:', error.message);
                console.error('❌ Error stack:', error.stack);
            }
        });

        // Cleanup on page unload
        window.addEventListener('beforeunload', () => {
            console.log('🧹 Page unload event fired, cleaning up at:', new Date().toISOString());
            
            if (window.liveVideoBackground) {
                console.log('🧹 Cleaning up live video background...');
                window.liveVideoBackground.cleanup();
            }
            
            if (window.openAIWhisperSTT) {
                console.log('🧹 Cleaning up OpenAI Whisper STT...');
                window.openAIWhisperSTT.stopListening();
            }
            
            console.log('🧹 Page cleanup completed at:', new Date().toISOString());
        });

        // QR WiFi Scanner System
        class QRWiFiScanner {
            constructor() {
                this.qrScanner = null;
                this.videoElement = document.getElementById('qrScannerVideo');
                this.container = document.getElementById('qrScannerContainer');
                this.statusElement = document.getElementById('qrScannerStatus');
                this.skipBtn = document.getElementById('qrSkipBtn');
                this.retryBtn = document.getElementById('qrRetryBtn');
                this.isScanning = false;
                this.setupEventListeners();
            }

            setupEventListeners() {
                this.skipBtn.addEventListener('click', () => {
                    this.skipSetup();
                });

                this.retryBtn.addEventListener('click', () => {
                    this.startScanning();
                });
            }

            async checkWiFiConnectionStatus() {
                try {
                    console.log('🔍 Checking WiFi connection status...');
                    
                    // Check actual WiFi connection status
                    let isConnected = false;
                    
                    if (window.electronAPI && window.electronAPI.wifi) {
                        try {
                            // Check both status and current connection
                            const [status, current] = await Promise.all([
                                window.electronAPI.wifi.getStatus(),
                                window.electronAPI.wifi.getCurrent()
                            ]);
                            
                            console.log('📡 WiFi status check results:', { status, current });
                            
                            // Consider connected if either method reports connection
                            isConnected = (status.success && status.connected) || 
                                         (current.success && current.connected);
                            
                            if (isConnected) {
                                const networkName = status.network || 
                                                   (current.connection && current.connection.name) || 
                                                   'Unknown';
                                console.log('✅ WiFi connected to:', networkName);
                            } else {
                                console.log('❌ No WiFi connection detected');
                            }
                            
                        } catch (wifiError) {
                            console.error('❌ Error checking WiFi status:', wifiError);
                            // Default to not connected if there's an error
                            isConnected = false;
                        }
                    } else {
                        console.log('📡 Electron WiFi API not available, checking localStorage...');
                        
                        // Fallback: check if we have stored WiFi config and assume connection
                        const storedConfig = localStorage.getItem('wifiConfig');
                        const wifiSetupComplete = localStorage.getItem('wifiSetupComplete');
                        isConnected = !!(storedConfig && wifiSetupComplete);
                        
                        console.log('📡 Fallback connection check:', { 
                            hasStoredConfig: !!storedConfig, 
                            setupComplete: !!wifiSetupComplete,
                            assumedConnected: isConnected 
                        });
                    }
                    
                    // Show QR scanner if NOT connected (regardless of previous setup)
                    const shouldShowQR = !isConnected;
                    
                    console.log('📱 WiFi connection decision:', { 
                        isConnected, 
                        shouldShowQR,
                        timestamp: new Date().toISOString()
                    });

                    return shouldShowQR;
                    
                } catch (error) {
                    console.error('❌ Error checking WiFi connection status:', error);
                    // Default to showing QR scanner on error (safer approach)
                    return true;
                }
            }

            async showQRScanner() {
                console.log('📱 Showing QR WiFi scanner');
                this.container.style.display = 'block';
                
                // Start periodic WiFi monitoring
                this.startPeriodicWiFiCheck();
                
                // Start scanning after a short delay to allow UI to render
                setTimeout(() => {
                    this.startScanning();
                }, 500);
            }

            async startScanning() {
                try {
                    console.log('📱 Starting QR scanner');
                    this.updateStatus('Starting camera...');
                    this.retryBtn.style.display = 'none';

                    // Initialize QR scanner
                    this.qrScanner = new QrScanner(
                        this.videoElement,
                        (result) => this.onScanSuccess(result),
                        {
                            onDecodeError: (error) => {
                                // Silently handle decode errors - they're normal when no QR code is visible
                                console.debug('QR decode attempt:', error.message);
                            },
                            highlightScanRegion: false,
                            highlightCodeOutline: false,
                            preferredCamera: 'environment' // Use back camera if available
                        }
                    );

                    await this.qrScanner.start();
                    this.isScanning = true;
                    this.updateStatus('Position QR code within the frame');
                    console.log('✅ QR scanner started successfully');

                } catch (error) {
                    console.error('❌ Failed to start QR scanner:', error);
                    this.handleScanError(error);
                }
            }

            onScanSuccess(result) {
                console.log('📱 QR code scanned successfully:', result.data);
                
                try {
                    // Parse WiFi QR code - common formats:
                    // WIFI:T:WPA;S:NetworkName;P:Password;H:false;;
                    // or JSON format: {"ssid": "NetworkName", "password": "Password", "security": "WPA2"}
                    
                    let wifiData = this.parseWiFiQR(result.data);
                    
                    if (wifiData) {
                        this.updateStatus('✅ WiFi credentials detected!');
                        this.processWiFiCredentials(wifiData);
                    } else {
                        this.updateStatus('❌ Invalid WiFi QR code format');
                        setTimeout(() => {
                            this.updateStatus('Position QR code within the frame');
                        }, 2000);
                    }
                    
                } catch (error) {
                    console.error('❌ Error processing QR code:', error);
                    this.updateStatus('❌ Error processing QR code');
                    setTimeout(() => {
                        this.updateStatus('Position QR code within the frame');
                    }, 2000);
                }
            }

            parseWiFiQR(qrData) {
                console.log('📱 Parsing QR data:', qrData);
                
                try {
                    // Try JSON format first
                    if (qrData.startsWith('{')) {
                        const data = JSON.parse(qrData);
                        if (data.ssid || data.networkName) {
                            return {
                                ssid: data.ssid || data.networkName,
                                password: data.password || data.key || '',
                                security: data.security || data.encryption || 'WPA2'
                            };
                        }
                    }
                    
                    // Try standard WiFi QR format: WIFI:T:WPA;S:NetworkName;P:Password;H:false;;
                    if (qrData.startsWith('WIFI:')) {
                        const params = {};
                        const parts = qrData.replace('WIFI:', '').split(';');
                        
                        parts.forEach(part => {
                            if (part.includes(':')) {
                                const [key, value] = part.split(':', 2);
                                params[key] = value;
                            }
                        });
                        
                        if (params.S) { // S = SSID
                            return {
                                ssid: params.S,
                                password: params.P || '',
                                security: params.T || 'WPA2'
                            };
                        }
                    }
                    
                    // Try simple formats
                    if (qrData.includes('ssid') || qrData.includes('SSID')) {
                        // Simple key:value format
                        const lines = qrData.split('\n');
                        const data = {};
                        
                        lines.forEach(line => {
                            const [key, ...valueParts] = line.split(':');
                            if (key && valueParts.length > 0) {
                                const value = valueParts.join(':').trim();
                                data[key.toLowerCase().trim()] = value;
                            }
                        });
                        
                        if (data.ssid) {
                            return {
                                ssid: data.ssid,
                                password: data.password || data.key || '',
                                security: data.security || 'WPA2'
                            };
                        }
                    }
                    
                } catch (error) {
                    console.error('❌ Error parsing WiFi QR data:', error);
                }
                
                return null;
            }

            async processWiFiCredentials(wifiData) {
                console.log('📱 Processing WiFi credentials:', { 
                    ssid: wifiData.ssid, 
                    hasPassword: !!wifiData.password,
                    security: wifiData.security 
                });
                
                try {
                    this.updateStatus('🔄 Connecting to WiFi...');
                    
                    // Store WiFi credentials
                    const wifiConfig = {
                        ssid: wifiData.ssid,
                        password: wifiData.password,
                        security: wifiData.security,
                        timestamp: new Date().toISOString()
                    };
                    
                    localStorage.setItem('wifiConfig', JSON.stringify(wifiConfig));
                    
                    // Attempt real WiFi connection via Electron main process
                    if (window.electronAPI && window.electronAPI.wifi) {
                        console.log('📡 Attempting real WiFi connection via Electron...');
                        
                        // Add a small delay to prevent race conditions
                        await new Promise(resolve => setTimeout(resolve, 500));
                        
                        const result = await window.electronAPI.wifi.connect(
                            wifiData.ssid, 
                            wifiData.password, 
                            wifiData.security
                        );
                        
                        if (result.success) {
                            console.log('✅ WiFi connection successful:', result.message);
                            this.updateStatus('✅ Successfully connected to WiFi!');
                            
                            // Mark setup as complete
                            localStorage.setItem('wifiSetupComplete', 'true');
                            localStorage.setItem('hasConnectedWifi', 'true');
                            
                            // Show success message
                            this.showSuccessMessage(wifiData.ssid, 'Connected successfully!');
                            
                            // Hide QR scanner after success
                            setTimeout(() => {
                                this.hideQRScanner();
                            }, 3000);
                            
                        } else {
                            // Don't show "already in progress" errors - they're usually temporary
                            if (result.error && result.error.includes('already in progress')) {
                                console.log('📡 Connection in progress, waiting for completion...');
                                this.updateStatus('🔄 Connection in progress...');
                                
                                // Use a more robust verification with multiple attempts
                                this.verifyConnectionWithRetry(wifiData.ssid, 0);
                                return; // Don't throw error for "in progress" state
                            } else {
                                throw new Error(result.error || 'Unknown connection error');
                            }
                        }
                    } else {
                        console.log('📡 Electron API not available, using fallback...');
                        
                        // Fallback simulation for development/testing
                        await new Promise(resolve => setTimeout(resolve, 2000));
                        
                        localStorage.setItem('wifiSetupComplete', 'true');
                        localStorage.setItem('hasConnectedWifi', 'true');
                        
                        this.updateStatus('✅ WiFi setup complete! (Simulated)');
                        this.showSuccessMessage(wifiData.ssid, 'Setup complete (simulated)');
                        
                        setTimeout(() => {
                            this.hideQRScanner();
                        }, 3000);
                    }
                    
                } catch (error) {
                    console.error('❌ Error processing WiFi credentials:', error);
                    
                    let errorMessage = 'Failed to connect to WiFi';
                    if (error.message.includes('Invalid password')) {
                        errorMessage = 'Invalid password or security settings';
                    } else if (error.message.includes('Network not found')) {
                        errorMessage = 'WiFi network not found';
                    } else if (error.message.includes('already in progress')) {
                        errorMessage = 'Connection already in progress';
                    } else if (error.message) {
                        errorMessage = error.message;
                    }
                    
                    this.updateStatus(`❌ ${errorMessage}`);
                    this.showErrorMessage(errorMessage);
                    this.retryBtn.style.display = 'inline-block';
                }
            }

            startPeriodicWiFiCheck() {
                console.log('📡 Starting periodic WiFi connection monitoring...');
                
                // Check WiFi status every 5 seconds when QR scanner is active
                this.wifiCheckInterval = setInterval(async () => {
                    if (!this.isScanning) {
                        console.log('📡 QR scanner not active, stopping WiFi monitoring');
                        this.stopPeriodicWiFiCheck();
                        return;
                    }
                    
                    try {
                        const shouldShowQR = await this.checkWiFiConnectionStatus();
                        
                        if (!shouldShowQR) {
                            // WiFi is now connected, hide the QR scanner
                            console.log('📡 WiFi connection detected during monitoring - hiding QR scanner');
                            this.showSuccessMessage('WiFi Connected', 'Connection established!');
                            setTimeout(() => {
                                this.hideQRScanner();
                            }, 2000);
                        }
                    } catch (error) {
                        console.error('❌ Error during periodic WiFi check:', error);
                    }
                }, 5000); // Check every 5 seconds
            }
            
            stopPeriodicWiFiCheck() {
                if (this.wifiCheckInterval) {
                    console.log('📡 Stopping periodic WiFi connection monitoring');
                    clearInterval(this.wifiCheckInterval);
                    this.wifiCheckInterval = null;
                }
            }

            async verifyConnectionWithRetry(expectedSSID, attempt) {
                const maxAttempts = 4;
                const delayMs = 2000; // 2 seconds between attempts
                
                console.log(`📡 Verifying connection attempt ${attempt + 1}/${maxAttempts} for: ${expectedSSID}`);
                
                try {
                    // Wait before checking to allow system to update
                    await new Promise(resolve => setTimeout(resolve, delayMs));
                    
                    const status = await window.electronAPI.wifi.getStatus();
                    console.log('📡 Connection status check:', status);
                    
                    if (status.success && status.connected && status.network === expectedSSID) {
                        console.log('✅ Connection verification successful!');
                        this.updateStatus('✅ Successfully connected to WiFi!');
                        localStorage.setItem('wifiSetupComplete', 'true');
                        localStorage.setItem('hasConnectedWifi', 'true');
                        this.showSuccessMessage(expectedSSID, 'Connected successfully!');
                        setTimeout(() => this.hideQRScanner(), 3000);
                        return;
                    }
                    
                    // If not connected yet and we have more attempts, try again
                    if (attempt < maxAttempts - 1) {
                        console.log(`📡 Not connected yet, retrying... (attempt ${attempt + 2}/${maxAttempts})`);
                        this.updateStatus(`🔄 Verifying connection... (${attempt + 2}/${maxAttempts})`);
                        this.verifyConnectionWithRetry(expectedSSID, attempt + 1);
                    } else {
                        // All attempts exhausted
                        console.log('❌ Connection verification failed after all attempts');
                        this.updateStatus('❌ Connection verification failed');
                        this.showErrorMessage('Unable to verify WiFi connection. Connection may still be in progress.');
                        this.retryBtn.style.display = 'inline-block';
                    }
                    
                } catch (error) {
                    console.error(`❌ Connection verification error (attempt ${attempt + 1}):`, error);
                    
                    if (attempt < maxAttempts - 1) {
                        console.log('📡 Verification error, retrying...');
                        this.updateStatus(`🔄 Checking connection... (${attempt + 2}/${maxAttempts})`);
                        this.verifyConnectionWithRetry(expectedSSID, attempt + 1);
                    } else {
                        this.updateStatus('❌ Connection verification failed');
                        this.showErrorMessage('Failed to verify connection status');
                        this.retryBtn.style.display = 'inline-block';
                    }
                }
            }

            showSuccessMessage(ssid, customMessage = null) {
                const message = document.createElement('div');
                message.style.cssText = `
                    position: fixed;
                    top: 50%;
                    left: 50%;
                    transform: translate(-50%, -50%);
                    background: rgba(0, 255, 136, 0.2);
                    border: 2px solid rgba(0, 255, 136, 0.6);
                    color: #00ff88;
                    padding: 30px 50px;
                    border-radius: 15px;
                    font-size: 1.5rem;
                    z-index: 10000;
                    backdrop-filter: blur(20px);
                    text-align: center;
                    font-weight: 500;
                `;
                message.innerHTML = `
                    <div style="font-size: 3rem; margin-bottom: 15px;">✅</div>
                    <div>${customMessage || 'Successfully connected to'}</div>
                    <div style="font-weight: bold; margin-top: 10px;">${ssid}</div>
                `;
                document.body.appendChild(message);

                setTimeout(() => {
                    message.remove();
                }, 3000);
            }

            showErrorMessage(errorText) {
                const message = document.createElement('div');
                message.style.cssText = `
                    position: fixed;
                    top: 50%;
                    left: 50%;
                    transform: translate(-50%, -50%);
                    background: rgba(255, 107, 107, 0.2);
                    border: 2px solid rgba(255, 107, 107, 0.6);
                    color: #ff6b6b;
                    padding: 30px 50px;
                    border-radius: 15px;
                    font-size: 1.5rem;
                    z-index: 10000;
                    backdrop-filter: blur(20px);
                    text-align: center;
                    font-weight: 500;
                `;
                message.innerHTML = `
                    <div style="font-size: 3rem; margin-bottom: 15px;">❌</div>
                    <div>WiFi Connection Failed</div>
                    <div style="font-size: 1.2rem; margin-top: 10px; opacity: 0.8;">${errorText}</div>
                `;
                document.body.appendChild(message);

                setTimeout(() => {
                    message.remove();
                }, 4000);
            }

            handleScanError(error) {
                console.error('❌ QR Scanner error:', error);
                
                let errorMessage = 'Camera access failed';
                if (error.name === 'NotAllowedError') {
                    errorMessage = 'Camera permission denied';
                } else if (error.name === 'NotFoundError') {
                    errorMessage = 'No camera found';
                } else if (error.name === 'NotReadableError') {
                    errorMessage = 'Camera in use by another app';
                }
                
                this.updateStatus(`❌ ${errorMessage}`);
                this.retryBtn.style.display = 'inline-block';
            }

            updateStatus(message) {
                console.log('📱 QR Scanner status:', message);
                this.statusElement.textContent = message;
            }

            skipSetup() {
                console.log('📱 User skipped WiFi setup');
                localStorage.setItem('wifiSetupSkipped', 'true');
                this.hideQRScanner();
            }

            hideQRScanner() {
                console.log('📱 Hiding QR scanner');
                
                // Stop periodic WiFi monitoring
                this.stopPeriodicWiFiCheck();
                
                if (this.qrScanner) {
                    this.qrScanner.stop();
                    this.qrScanner = null;
                }
                
                this.container.style.display = 'none';
                this.isScanning = false;
            }

            cleanup() {
                // Stop periodic WiFi monitoring
                this.stopPeriodicWiFiCheck();
                
                if (this.qrScanner) {
                    this.qrScanner.stop();
                    this.qrScanner = null;
                }
            }
        }

        // Initialize QR WiFi Scanner
        let qrWifiScanner = null;

        // Function to check and show QR scanner if needed
        async function checkAndShowQRScanner() {
            if (!qrWifiScanner) {
                console.log('📱 QR WiFi Scanner not initialized yet');
                return;
            }
            
            try {
                const shouldShowQR = await qrWifiScanner.checkWiFiConnectionStatus();
                
                if (shouldShowQR && !qrWifiScanner.isScanning) {
                    console.log('📱 No WiFi connection - showing QR scanner');
                    await qrWifiScanner.showQRScanner();
                } else if (!shouldShowQR && qrWifiScanner.isScanning) {
                    console.log('📱 WiFi connected - hiding QR scanner');
                    qrWifiScanner.hideQRScanner();
                }
            } catch (error) {
                console.error('❌ Error checking WiFi status for QR scanner:', error);
            }
        }

        // Add keyboard shortcut to manually trigger QR scanner
        document.addEventListener('keydown', (e) => {
            // Press 'Q' to force show QR scanner for reconnection
            if (e.key.toLowerCase() === 'q' && qrWifiScanner) {
                console.log('🔑 Manual QR scanner trigger (Q key pressed)');
                qrWifiScanner.showQRScanner();
            }
            // Press 'W' to go directly to WiFi settings
            if (e.key.toLowerCase() === 'w') {
                console.log('🔑 WiFi settings shortcut (W key pressed)');
                window.location.href = 'wifi-settings.html';
            }
        });

        // Mobile Connection Tracking
        let connectedDevices = new Set();
        let hideTimeout = null;

        function initializeMobileConnectionTracking() {
            console.log('📱 Initializing mobile connection tracking...');
            
            // Set up periodic check for WebSocket connections (since we can't directly listen from the main process)
            const checkInterval = setInterval(() => {
                // This is a simple approach - in a real implementation, you'd want IPC communication
                // For now, we'll check if any WebSocket connections exist by monitoring console logs
                if (window.wsConnections && window.wsConnections.size > 0) {
                    handleMobileConnected();
                } else {
                    handleMobileDisconnected();
                }
            }, 2000);

            // Keep connection info visible until first mobile device connects
            console.log('📱 Connection info will remain visible until mobile connects');
        }

        function handleMobileConnected() {
            console.log('📱 Mobile device connected');
            connectedDevices.add('mobile');
            
            const statusDot = document.getElementById('connectionStatusDot');
            const statusText = document.getElementById('connectionStatusText');
            const mobileInfo = document.getElementById('mobileConnectionInfo');
            
            if (statusDot) statusDot.classList.add('connected');
            if (statusText) statusText.textContent = 'Mobile connected';
            
            // Hide the connection dialog on first connection
            if (mobileInfo) {
                setTimeout(() => {
                    mobileInfo.classList.add('hidden');
                    console.log('📱 Hiding connection info - mobile connected');
                }, 3000);
            }
        }

        function handleMobileDisconnected() {
            if (connectedDevices.has('mobile')) {
                console.log('📱 Mobile device disconnected');
                connectedDevices.delete('mobile');
                
                const statusDot = document.getElementById('connectionStatusDot');
                const statusText = document.getElementById('connectionStatusText');
                
                if (statusDot) statusDot.classList.remove('connected');
                if (statusText) statusText.textContent = 'Mobile disconnected';
            }
        }

        // Add to the existing DOMContentLoaded event
        document.addEventListener('DOMContentLoaded', async () => {
            console.log('📱 Initializing homepage...');
            
            // Display device IP for mobile remote connection
            try {
                const connectionInfo = await window.electronAPI.getConnectionInfo();
                const deviceIPElement = document.getElementById('deviceIPDisplay');
                const persistentIPElement = document.getElementById('persistentIPValue');
                
                if (connectionInfo) {
                    const ipDisplayText = `${connectionInfo.ip}:${connectionInfo.port}`;
                    
                    if (deviceIPElement) {
                        deviceIPElement.textContent = ipDisplayText;
                    }
                    
                    if (persistentIPElement) {
                        persistentIPElement.textContent = ipDisplayText;
                    }
                    
                    console.log('📱 Device IP displayed:', ipDisplayText);
                }
            } catch (error) {
                console.error('❌ Error getting connection info:', error);
                const deviceIPElement = document.getElementById('deviceIPDisplay');
                const persistentIPElement = document.getElementById('persistentIPValue');
                
                if (deviceIPElement) {
                    deviceIPElement.textContent = 'IP not available';
                }
                
                if (persistentIPElement) {
                    persistentIPElement.textContent = 'N/A';
                }
            }

            // Initialize mobile connection tracking
            initializeMobileConnectionTracking();
            
            // Set up IPC listeners for mobile connection events
            if (window.electronAPI && window.electronAPI.onMobileConnected) {
                window.electronAPI.onMobileConnected((deviceInfo) => {
                    console.log('📱 IPC: Mobile device connected:', deviceInfo);
                    handleMobileConnected();
                });
            }
            
            if (window.electronAPI && window.electronAPI.onMobileDisconnected) {
                window.electronAPI.onMobileDisconnected((deviceInfo) => {
                    console.log('📱 IPC: Mobile device disconnected:', deviceInfo);
                    handleMobileDisconnected();
                });
            }
            
            try {
                qrWifiScanner = new QRWiFiScanner();
                
                // Check WiFi connection status (not just first-time user)
                const shouldShowQR = await qrWifiScanner.checkWiFiConnectionStatus();
                
                if (shouldShowQR) {
                    console.log('📱 No WiFi connection detected - showing WiFi setup');
                    await qrWifiScanner.showQRScanner();
                } else {
                    console.log('📱 WiFi connected - skipping WiFi setup');
                    // Add a small notice for testing
                    console.log('📱 TIP: Press "Q" key to manually trigger QR scanner for testing');
                }
                
            } catch (error) {
                console.error('❌ Error initializing QR WiFi Scanner:', error);
            }
        });

        // Add periodic WiFi check when page becomes visible
        document.addEventListener('visibilitychange', () => {
            if (!document.hidden) {
                console.log('📱 Page became visible - checking WiFi status');
                setTimeout(checkAndShowQRScanner, 1000);
            }
        });

        // Also check when window gains focus
        window.addEventListener('focus', () => {
            console.log('📱 Window gained focus - checking WiFi status');
            setTimeout(checkAndShowQRScanner, 1000);
        });

        // Check WiFi status periodically (every 30 seconds) to catch disconnections
        setInterval(checkAndShowQRScanner, 30000);

        // Add cleanup for QR scanner
        window.addEventListener('beforeunload', () => {
            if (qrWifiScanner) {
                console.log('🧹 Cleaning up QR WiFi Scanner...');
                qrWifiScanner.cleanup();
            }
        });
    </script>
    <script src="universal-navigation.js"></script>
</body>
</html><|MERGE_RESOLUTION|>--- conflicted
+++ resolved
@@ -130,125 +130,6 @@
             position: relative;
         }
 
-<<<<<<< HEAD
-        .mobile-connection-info {
-            position: fixed;
-            bottom: 30px;
-            right: 30px;
-            background: rgba(0, 0, 0, 0.85);
-            backdrop-filter: blur(20px);
-            border-radius: 15px;
-            border: 1px solid rgba(102, 126, 234, 0.4);
-            padding: 20px;
-            color: white;
-            font-size: 14px;
-            max-width: 280px;
-            z-index: 1100;
-            box-shadow: 0 8px 32px rgba(0, 0, 0, 0.3);
-            transition: all 0.3s ease;
-        }
-
-        .mobile-connection-info.hidden {
-            opacity: 0;
-            transform: translateY(20px);
-            pointer-events: none;
-        }
-
-        .persistent-ip-display {
-            position: fixed;
-            top: 30px;
-            left: 30px;
-            background: rgba(0, 0, 0, 0.75);
-            backdrop-filter: blur(10px);
-            border-radius: 12px;
-            border: 1px solid rgba(102, 126, 234, 0.3);
-            padding: 12px 16px;
-            color: white;
-            font-size: 14px;
-            font-family: 'Courier New', monospace;
-            z-index: 1000;
-            box-shadow: 0 4px 16px rgba(0, 0, 0, 0.2);
-            transition: all 0.3s ease;
-        }
-
-        .persistent-ip-display:hover {
-            background: rgba(0, 0, 0, 0.85);
-            border-color: rgba(102, 126, 234, 0.5);
-        }
-
-        .ip-label {
-            font-size: 11px;
-            color: rgba(255, 255, 255, 0.7);
-            margin-bottom: 2px;
-            text-transform: uppercase;
-            letter-spacing: 0.5px;
-        }
-
-        .ip-value {
-            font-size: 16px;
-            font-weight: bold;
-            color: #667eea;
-            font-family: 'Courier New', monospace;
-        }
-
-        .connection-status {
-            display: flex;
-            align-items: center;
-            margin-bottom: 15px;
-            font-weight: 600;
-        }
-
-        .status-dot {
-            width: 8px;
-            height: 8px;
-            border-radius: 50%;
-            margin-right: 8px;
-            background: #ff6b6b;
-            animation: pulse 2s infinite;
-        }
-
-        .status-dot.connected {
-            background: #00ff88;
-            animation: none;
-        }
-
-        @keyframes pulse {
-            0%, 100% { opacity: 1; }
-            50% { opacity: 0.5; }
-        }
-
-        .ip-display {
-            background: rgba(102, 126, 234, 0.15);
-            border: 1px solid rgba(102, 126, 234, 0.3);
-            padding: 10px;
-            border-radius: 8px;
-            font-family: 'Courier New', monospace;
-            font-size: 18px;
-            font-weight: bold;
-            color: #667eea;
-            text-align: center;
-            margin-bottom: 12px;
-        }
-
-        .instructions {
-            font-size: 13px;
-            line-height: 1.4;
-            color: rgba(255, 255, 255, 0.8);
-        }
-
-        .instructions strong {
-            color: #667eea;
-        }
-
-        .ip-label {
-            font-size: 14px;
-            color: rgba(255, 255, 255, 0.7);
-            margin-bottom: 4px;
-            text-transform: uppercase;
-            letter-spacing: 1px;
-        }
-=======
->>>>>>> fec00997
 
         .header h1 {
             font-size: 4rem;
@@ -260,40 +141,11 @@
         }
 
         .header .subtitle {
-<<<<<<< HEAD
-            font-size: 1.2rem;
-            opacity: 0.7;
-            font-weight: 300;
-        }
-
-        .user-id-display {
-            position: absolute;
-            top: 30px;
-            left: 30px;
-            background: rgba(0, 0, 0, 0.6);
-            backdrop-filter: blur(10px);
-            padding: 10px 18px;
-            border-radius: 25px;
-            border: 1px solid rgba(255, 255, 255, 0.2);
-            font-size: 0.9rem;
-            font-weight: 500;
-            color: rgba(255, 255, 255, 0.9);
-            z-index: 10;
-            max-width: 200px;
-        }
-
-        .user-id-display span {
-            color: #667eea;
-            font-weight: 600;
-            font-size: 1rem;
-        }
-=======
             font-size: 1.3rem;
             color: rgba(255, 255, 255, 0.9);
             font-weight: 500;
         }
 
->>>>>>> fec00997
 
         .grid-wrapper {
             flex-shrink: 0;
@@ -511,28 +363,21 @@
             }
             
             .user-id-display {
-                top: 15px;
-                left: 15px;
-                padding: 8px 12px;
-                font-size: 0.8rem;
-                max-width: 150px;
-            }
-            
-            .mobile-connection-info {
-                bottom: 15px;
-                right: 15px;
-                padding: 15px;
-                max-width: 250px;
-                font-size: 12px;
-            }
-
+                top: 10px;
+                left: 10px;
+                padding: 8px 15px;
+                font-size: 0.9rem;
+            }
+            
             .ip-display {
-                font-size: 16px;
-                padding: 8px;
+                top: 10px;
+                right: 10px;
+                padding: 8px 15px;
+                font-size: 0.9rem;
             }
             
             .user-id-display span {
-                font-size: 0.9rem;
+                font-size: 1rem;
             }
             
             .container {
@@ -620,7 +465,6 @@
             0%, 100% { opacity: 0.8; transform: scale(1); }
             50% { opacity: 1; transform: scale(1.3); }
         }
-
 
         .stt-content {
             flex: 1;
@@ -905,16 +749,8 @@
 
     <div class="container">
         <div class="header">
-<<<<<<< HEAD
-            <div class="user-id-display">
-                Your ID: <span id="userIdDisplay">Loading...</span>
-            </div>
-            <h1>Family Time</h1>
-            <p class="subtitle">Your Gateway to Family Entertainment</p>
-=======
             <h1>kids zone</h1>
             <p class="subtitle">Fun apps for everyone!</p>
->>>>>>> fec00997
         </div>
 
         <!-- QR Scanner for WiFi Setup -->
@@ -966,27 +802,6 @@
             </div>
             </div>
         </div>
-    </div>
-
-    <!-- Mobile Connection Info -->
-    <div class="mobile-connection-info" id="mobileConnectionInfo">
-        <div class="connection-status">
-            <div class="status-dot" id="connectionStatusDot"></div>
-            <span id="connectionStatusText">Waiting for mobile connection</span>
-        </div>
-        <div class="ip-display" id="deviceIPDisplay">Loading...</div>
-        <div class="instructions">
-            <strong>📱 Connect Your Mobile:</strong><br>
-            1. Open the SmartTV Remote app<br>
-            2. Enter the IP address above<br>
-            3. Start controlling your TV!
-        </div>
-    </div>
-
-    <!-- Persistent IP Display -->
-    <div class="persistent-ip-display" id="persistentIPDisplay">
-        <div class="ip-label">TV IP:</div>
-        <div class="ip-value" id="persistentIPValue">Loading...</div>
     </div>
 
     <!-- STT Transcription Container -->
@@ -2540,61 +2355,6 @@
             }
         });
 
-        // Mobile Connection Tracking
-        let connectedDevices = new Set();
-        let hideTimeout = null;
-
-        function initializeMobileConnectionTracking() {
-            console.log('📱 Initializing mobile connection tracking...');
-            
-            // Set up periodic check for WebSocket connections (since we can't directly listen from the main process)
-            const checkInterval = setInterval(() => {
-                // This is a simple approach - in a real implementation, you'd want IPC communication
-                // For now, we'll check if any WebSocket connections exist by monitoring console logs
-                if (window.wsConnections && window.wsConnections.size > 0) {
-                    handleMobileConnected();
-                } else {
-                    handleMobileDisconnected();
-                }
-            }, 2000);
-
-            // Keep connection info visible until first mobile device connects
-            console.log('📱 Connection info will remain visible until mobile connects');
-        }
-
-        function handleMobileConnected() {
-            console.log('📱 Mobile device connected');
-            connectedDevices.add('mobile');
-            
-            const statusDot = document.getElementById('connectionStatusDot');
-            const statusText = document.getElementById('connectionStatusText');
-            const mobileInfo = document.getElementById('mobileConnectionInfo');
-            
-            if (statusDot) statusDot.classList.add('connected');
-            if (statusText) statusText.textContent = 'Mobile connected';
-            
-            // Hide the connection dialog on first connection
-            if (mobileInfo) {
-                setTimeout(() => {
-                    mobileInfo.classList.add('hidden');
-                    console.log('📱 Hiding connection info - mobile connected');
-                }, 3000);
-            }
-        }
-
-        function handleMobileDisconnected() {
-            if (connectedDevices.has('mobile')) {
-                console.log('📱 Mobile device disconnected');
-                connectedDevices.delete('mobile');
-                
-                const statusDot = document.getElementById('connectionStatusDot');
-                const statusText = document.getElementById('connectionStatusText');
-                
-                if (statusDot) statusDot.classList.remove('connected');
-                if (statusText) statusText.textContent = 'Mobile disconnected';
-            }
-        }
-
         // Add to the existing DOMContentLoaded event
         document.addEventListener('DOMContentLoaded', async () => {
             console.log('📱 Initializing homepage...');
@@ -2603,51 +2363,16 @@
             try {
                 const connectionInfo = await window.electronAPI.getConnectionInfo();
                 const deviceIPElement = document.getElementById('deviceIPDisplay');
-                const persistentIPElement = document.getElementById('persistentIPValue');
-                
-                if (connectionInfo) {
-                    const ipDisplayText = `${connectionInfo.ip}:${connectionInfo.port}`;
-                    
-                    if (deviceIPElement) {
-                        deviceIPElement.textContent = ipDisplayText;
-                    }
-                    
-                    if (persistentIPElement) {
-                        persistentIPElement.textContent = ipDisplayText;
-                    }
-                    
-                    console.log('📱 Device IP displayed:', ipDisplayText);
+                if (deviceIPElement && connectionInfo) {
+                    deviceIPElement.textContent = `${connectionInfo.ip}:${connectionInfo.port}`;
+                    console.log('📱 Device IP displayed:', `${connectionInfo.ip}:${connectionInfo.port}`);
                 }
             } catch (error) {
                 console.error('❌ Error getting connection info:', error);
                 const deviceIPElement = document.getElementById('deviceIPDisplay');
-                const persistentIPElement = document.getElementById('persistentIPValue');
-                
                 if (deviceIPElement) {
                     deviceIPElement.textContent = 'IP not available';
                 }
-                
-                if (persistentIPElement) {
-                    persistentIPElement.textContent = 'N/A';
-                }
-            }
-
-            // Initialize mobile connection tracking
-            initializeMobileConnectionTracking();
-            
-            // Set up IPC listeners for mobile connection events
-            if (window.electronAPI && window.electronAPI.onMobileConnected) {
-                window.electronAPI.onMobileConnected((deviceInfo) => {
-                    console.log('📱 IPC: Mobile device connected:', deviceInfo);
-                    handleMobileConnected();
-                });
-            }
-            
-            if (window.electronAPI && window.electronAPI.onMobileDisconnected) {
-                window.electronAPI.onMobileDisconnected((deviceInfo) => {
-                    console.log('📱 IPC: Mobile device disconnected:', deviceInfo);
-                    handleMobileDisconnected();
-                });
             }
             
             try {
