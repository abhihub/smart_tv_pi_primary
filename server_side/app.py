import os
import logging
import atexit
from flask import Flask
from flask_cors import CORS
from dotenv import load_dotenv

# Load environment variables
load_dotenv()

# Set up logging
logging.basicConfig(level=logging.INFO)

def create_app():
    app = Flask(__name__)
    
    # Enable CORS
    CORS(app)
    
    # Add basic routes
    @app.route('/')
    def home():
        return {'message': 'SmartTV Server is running', 'status': 'ok'}
    
    @app.route('/health')
    def health():
        return {'status': 'healthy', 'server': 'SmartTV'}
    
    # Register blueprints
    from api.twilio_routes import twilio_bp
    from api.user_routes import user_bp
    from api.call_routes import call_bp
    from api.admin_routes import admin_bp
<<<<<<< HEAD
    from api.contact_routes import contact_bp
=======
    from api.update_routes import update_bp
>>>>>>> ce8c4eff
    
    app.register_blueprint(twilio_bp, url_prefix='/api')
    app.register_blueprint(user_bp, url_prefix='/api/users')
    app.register_blueprint(call_bp, url_prefix='/api/calls')
    app.register_blueprint(admin_bp, url_prefix='/api/admin')
<<<<<<< HEAD
    app.register_blueprint(contact_bp, url_prefix='/api/contacts')
=======
    app.register_blueprint(update_bp, url_prefix='/api/updates')
    
>>>>>>> ce8c4eff
    
    # Start background service
    from services.background_service import background_service
    
    # Start background tasks immediately when app is created
    try:
        background_service.start()
        logging.info("✅ Background service started with Flask app")
    except Exception as e:
        logging.error(f"❌ Failed to start background service: {e}")
    
    # Graceful shutdown
    def shutdown_background_service():
        """Stop background service on app shutdown"""
        try:
            background_service.stop()
            logging.info("🛑 Background service stopped gracefully")
        except Exception as e:
            logging.error(f"Error stopping background service: {e}")
    
    atexit.register(shutdown_background_service)
    
    return app

if __name__ == '__main__':
    app = create_app()
    port = int(os.getenv('PORT', 3001))
    app.run(host='0.0.0.0', port=port, debug=True)<|MERGE_RESOLUTION|>--- conflicted
+++ resolved
@@ -31,22 +31,15 @@
     from api.user_routes import user_bp
     from api.call_routes import call_bp
     from api.admin_routes import admin_bp
-<<<<<<< HEAD
     from api.contact_routes import contact_bp
-=======
     from api.update_routes import update_bp
->>>>>>> ce8c4eff
     
     app.register_blueprint(twilio_bp, url_prefix='/api')
     app.register_blueprint(user_bp, url_prefix='/api/users')
     app.register_blueprint(call_bp, url_prefix='/api/calls')
     app.register_blueprint(admin_bp, url_prefix='/api/admin')
-<<<<<<< HEAD
     app.register_blueprint(contact_bp, url_prefix='/api/contacts')
-=======
     app.register_blueprint(update_bp, url_prefix='/api/updates')
-    
->>>>>>> ce8c4eff
     
     # Start background service
     from services.background_service import background_service
